--- conflicted
+++ resolved
@@ -50,11 +50,7 @@
 
 # Module variables
 
-<<<<<<< HEAD
 __version__ = "4.0.0rc24"
-=======
-__version__ = "4.0.0rc20.dev1"
->>>>>>> 986efda5
 
 # console
 console = Console()
@@ -135,15 +131,5 @@
 
 # Log current timezone to console
 console.print(f" * Current timezone: {datetime.now().astimezone().tzinfo} (settings: {settings.timezone})")
-<<<<<<< HEAD
 console.print(f" * Running from {PROJECT_PATH}")
-console.print(f" * Enabled feature flags: {', '.join(get_list_of_enabled_features())}")
-
-# Prod safety feature
-if settings.is_prod and not os.environ.get("OPENNEM_CONFIRM_PROD", False):
-    if Prompt.ask(" [bold red]* ⛔️ Running in PRODUCTION mode ⛔️ Continue? [/]", default="n", choices=["y", "n"]) == "n":
-        console.print(" * [red]Exiting[/]")
-        sys.exit(-1)
-=======
-console.print(f" * Enabled feature flags: {", ".join(get_list_of_enabled_features())}")
->>>>>>> 986efda5
+console.print(f" * Enabled feature flags: {', '.join(get_list_of_enabled_features())}")