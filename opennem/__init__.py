--- conflicted
+++ resolved
@@ -50,11 +50,7 @@
 
 # Module variables
 
-<<<<<<< HEAD
-__version__ = "4.0.0rc16.dev15"
-=======
 __version__ = "4.0.0rc20"
->>>>>>> 1f7eeac5
 
 # console
 console = Console()
