"""
OpenNEM Catchup Worker

This module provides functionality to detect data gaps in facility data and trigger catchup processes.
It monitors the last seen times for facilities and initiates crawlers and aggregation processes
when data gaps are detected.
"""

import asyncio
import logging
from datetime import datetime, timedelta
from zoneinfo import ZoneInfo

import logfire
from sqlalchemy import text

from opennem import settings
from opennem.aggregates.facility_interval import run_update_facility_aggregate_last_interval, update_facility_aggregate_last_hours
from opennem.clients.slack import slack_message
from opennem.controllers.export import run_export_all, run_export_energy_for_year
from opennem.crawl import run_crawl
from opennem.crawlers.apvi import APVIRooftopTodayCrawler
from opennem.crawlers.nemweb import (
    AEMONEMDispatchActualGEN,
    AEMONEMNextDayDispatch,
    AEMONemwebDispatchIS,
    AEMONemwebRooftop,
    AEMONemwebRooftopForecast,
    AEMONemwebTradingIS,
    AEMONNemwebDispatchScada,
)
from opennem.crawlers.wemde import run_all_wem_crawlers
from opennem.db import get_read_session
from opennem.pipelines.export import run_export_power_latest_for_network
from opennem.schema.network import NetworkAU, NetworkNEM
from opennem.workers.energy import process_energy_last_intervals
from opennem.workers.facility_data_seen import update_facility_seen_range
from opennem.workers.incident import create_incident, has_active_incident, resolve_incident

logger = logging.getLogger("opennem.workers.catchup")


async def check_facility_data_gaps(max_gap_minutes: int = 30) -> tuple[bool, datetime | None]:
    """
    Check for gaps in facility data by looking at the last_seen timestamps.

    Args:
        max_gap_minutes: Maximum allowable gap in minutes before triggering catchup

    Returns:
        tuple[bool, datetime | None]: (has_gap, last_seen_time)
        where has_gap indicates if a gap was detected and last_seen_time is the most recent data point
    """
    query = text(
        """
        SELECT max(data_last_seen) as last_seen
        FROM units u
        JOIN facilities f ON f.id = u.station_id
        WHERE u.status_id = 'operating'
        AND f.network_id = 'NEM'
        AND u.dispatch_type = 'GENERATOR'
        """
    )

    async with get_read_session() as session:
        result = await session.execute(query)
        last_seen: datetime | None = result.scalars().one_or_none()

        if not last_seen:
            logger.error("No facility last seen data found")
            return True, None

        # remove timezone info from last seen
        last_seen = last_seen.replace(tzinfo=None)

        current_time = datetime.now(ZoneInfo("Australia/Brisbane")).replace(tzinfo=None)
        gap_minutes = (current_time - last_seen).total_seconds() / 60

        logger.debug(f"Last seen: {last_seen}, Current time: {current_time}, Gap: {gap_minutes:.1f} minutes")

        has_gap = gap_minutes > max_gap_minutes

        if has_gap:
            logger.warning(f"Data gap detected - Last seen: {last_seen}, Gap: {gap_minutes:.1f} minutes")

        return has_gap, last_seen


@logfire.instrument("task_catchup_check")
async def run_catchup_check(max_gap_minutes: int = 30) -> None:
    """
    Check for data gaps and trigger catchup processes if needed.

    Args:
        max_gap_minutes: Maximum allowable gap in minutes before triggering catchup
    """
    # Check if there's already an active incident
    if await has_active_incident():
        logger.info("Skipping catchup check - there is already an active incident")
        return

    has_gap, last_seen = await check_facility_data_gaps(max_gap_minutes=max_gap_minutes)

    if not has_gap:
        logger.info("No data gaps detected")
        return

    if not last_seen:
        logger.error("No last seen data found")
        return

    datetime_now = datetime.now(ZoneInfo("Australia/Brisbane")).replace(tzinfo=None, microsecond=0)

    # Create a new incident
    await create_incident(start_time=datetime_now, last_seen=last_seen)

    # Create a new incident
    await create_incident(start_time=datetime_now, last_seen=last_seen)

    # Alert about the gap
    gap_msg = (
        f"[{settings.env.upper()}] Data gap detected - Last seen: {last_seen.replace(tzinfo=None, microsecond=None)},",
        f" Current time: {datetime_now.replace(tzinfo=None, microsecond=None)}",
    )
    logger.warning(gap_msg)

    try:
        await slack_message(
            webhook_url=settings.slack_hook_monitoring,
            message=gap_msg,
            tag_users=settings.slack_admin_alert,
        )
    except Exception as e:
        logger.error(f"Failed to send Slack alert: {e}")

    # Run immediate data crawlers
    crawlers = [
        AEMONNemwebDispatchScada,
        AEMONemwebDispatchIS,
        AEMONemwebTradingIS,
        AEMONemwebRooftop,
        AEMONemwebRooftopForecast,
        APVIRooftopTodayCrawler,
    ]

    for crawler in crawlers:
        try:
            await run_crawl(crawler, latest=True)
        except Exception as e:
            logger.error(f"Error running crawler {crawler.__name__}: {e}")

    time_gap = datetime_now - last_seen

    # Run historical crawlers if gap is large
    if last_seen and time_gap > timedelta(hours=3):
        historical_crawlers = [
            AEMONEMDispatchActualGEN,
            AEMONEMNextDayDispatch,
        ]

        for crawler in historical_crawlers:
            try:
                await run_crawl(crawler, latest=True, limit=3, reverse=True)
            except Exception as e:
                logger.error(f"Error running historical crawler {crawler.__name__}: {e}")

    # run wem crawlers
    await run_all_wem_crawlers(latest=False, limit=7)

    # Update facility seen ranges
    try:
        await update_facility_seen_range()
    except Exception as e:
        logger.error(f"Error updating facility seen ranges: {e}")

    # calculate number of intervals to look back
    num_intervals = int(time_gap.total_seconds() / 300)

    # run energy calculation
    await process_energy_last_intervals(num_intervals=num_intervals)

    # run facility aggregate updates
    await run_update_facility_aggregate_last_interval(num_intervals=num_intervals)

    # Check if the gap is now resolved
    has_gap, _ = await check_facility_data_gaps(max_gap_minutes=max_gap_minutes)

    if not has_gap:
        # Mark the incident as resolved
        resolution_time = datetime.now(ZoneInfo("Australia/Brisbane")).replace(tzinfo=None)
        await resolve_incident(resolution_time)

        # Send resolution notification
        resolution_msg = f"[{settings.env.upper()}] Data gap resolved at {resolution_time}"
        logger.info(resolution_msg)
        try:
            await slack_message(
                webhook_url=settings.slack_hook_monitoring,
                message=resolution_msg,
                tag_users=settings.slack_admin_alert,
            )
        except Exception as e:
            logger.error(f"Failed to send resolution Slack alert: {e}")


async def catchup_days(days: int = 1):
    """Run a catchup for the last 24 hours"""

    await catchup_last_intervals(num_intervals=days * 12 * 24)


async def catchup_last_intervals(num_intervals: int = 12):
    """Run a catchup for the last 24 hours"""

    crawlers = [
        AEMONNemwebDispatchScada,
        AEMONemwebDispatchIS,
        AEMONemwebTradingIS,
        AEMONemwebRooftop,
        AEMONemwebRooftopForecast,
    ]

    for crawler in crawlers:
        await run_crawl(crawler, latest=False, limit=num_intervals)

    await process_energy_last_intervals(num_intervals=num_intervals)

    await update_facility_aggregate_last_hours(hours_back=num_intervals / 12)

    await asyncio.gather(
        run_export_power_latest_for_network(network=NetworkNEM), run_export_power_latest_for_network(network=NetworkAU)
    )

    CURRENT_YEAR = datetime.now(ZoneInfo("Australia/Brisbane")).year

    await asyncio.gather(
        run_export_energy_for_year(year=CURRENT_YEAR),
        run_export_energy_for_year(year=CURRENT_YEAR - 1),
    )

    await run_export_all()


if __name__ == "__main__":
    import asyncio

    # asyncio.run(run_catchup_check(max_gap_minutes=15))
<<<<<<< HEAD
    asyncio.run(catchup_last_intervals(num_intervals=1))
=======
    asyncio.run(catchup_days(days=7))
>>>>>>> 986efda5
<|MERGE_RESOLUTION|>--- conflicted
+++ resolved
@@ -245,8 +245,4 @@
     import asyncio
 
     # asyncio.run(run_catchup_check(max_gap_minutes=15))
-<<<<<<< HEAD
-    asyncio.run(catchup_last_intervals(num_intervals=1))
-=======
-    asyncio.run(catchup_days(days=7))
->>>>>>> 986efda5
+    asyncio.run(catchup_days(days=7))