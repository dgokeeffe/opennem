""" " httpx async client for async http requests"""

import asyncio
import logging
from typing import Any

import chardet
import httpx
import logfire

# from curl_cffi.requests import AsyncSession  # noqa: F401
from httpx import AsyncClient, AsyncHTTPTransport, Request, Response
from httpx._transports.default import AsyncHTTPTransport as DefaultAsyncTransport

from opennem import settings
from opennem.utils.random_agent import get_random_agent
from opennem.utils.version import get_version

logfire.instrument_httpx()

logger = logging.getLogger("opennem.utils.httpx")


DEFAULT_BROWSER_HEADERS = {
    "Accept": (
        "text/html,application/xhtml+xml,application/xml;q=0.9,image/avif,"
        "image/webp,image/apng,*/*;q=0.8,application/signed-exchange;v=b3;q=0.9"
    ),
    "Accept-Language": "en-GB,en-US;q=0.9,en;q=0.8",
    "Cache-Control": "no-cache",
    "Connection": "keep-alive",
}

API_CLIENT_HEADERS = {"user-agent": f"OpenNEM (v {get_version()})", "accept": "*/*"}


def autodetect_encoding(content) -> str | None:
    return chardet.detect(content).get("encoding")


# debug loggers and interceptors
def debug_log_request(request) -> None:
    logger.debug(f"{request.method} {request.url}")


def debug_log_response(response) -> None:
    request = response.request
    logger.debug(f"Response event hook: {request.method} {request.url} - Status {response.status_code}")


class OpenNEMHTTPTransport(AsyncHTTPTransport):
    """Custom transport that implements retry logic for 403 responses"""
<<<<<<< HEAD

    def __init__(
        self, *args: Any, retries: int = 3, retry_delay: float = 1.0, retry_codes: list[int] | None = None, **kwargs: Any
    ) -> None:
        super().__init__(*args, **kwargs)

        if not retry_codes:
            retry_codes = [403]

        self._retries = retries
        self._retry_delay = retry_delay
        self._retry_codes = retry_codes
        self._transport = DefaultAsyncTransport(*args, **kwargs)

    async def handle_async_request(self, request: Request) -> Response:
        attempts = 0
        last_exception = None

        while attempts <= self._retries:
            try:
                response = await self._transport.handle_async_request(request)

                if response.status_code not in self._retry_codes:
                    return response

                if attempts == self._retries:
                    return response

                attempts += 1
                retry_delay = self._retry_delay * (2 ** (attempts - 1))  # exponential backoff
                logger.warning(
                    f"Received {response.status_code} for {request.url}. "
                    f"Attempt {attempts}/{self._retries}. Retrying in {retry_delay}s"
                )
                await asyncio.sleep(retry_delay)

            except Exception as e:
                last_exception = e
                if attempts == self._retries:
                    raise
                attempts += 1
                retry_delay = self._retry_delay * (2 ** (attempts - 1))
                logger.warning(
                    f"Request failed for {request.url}. " f"Attempt {attempts}/{self._retries}. Retrying in {retry_delay}s"
                )
                await asyncio.sleep(retry_delay)

=======

    def __init__(
        self, *args: Any, retries: int = 3, retry_delay: float = 1.0, retry_codes: list[int] | None = None, **kwargs: Any
    ) -> None:
        super().__init__(*args, **kwargs)

        if not retry_codes:
            retry_codes = [403]

        self._retries = retries
        self._retry_delay = retry_delay
        self._retry_codes = retry_codes
        self._transport = DefaultAsyncTransport(*args, **kwargs)

    async def handle_async_request(self, request: Request) -> Response:
        attempts = 0
        last_exception = None

        while attempts <= self._retries:
            try:
                response = await self._transport.handle_async_request(request)

                if response.status_code not in self._retry_codes:
                    return response

                if attempts == self._retries:
                    return response

                attempts += 1
                retry_delay = self._retry_delay * (2 ** (attempts - 1))  # exponential backoff
                logger.warning(
                    f"Received {response.status_code} for {request.url}. "
                    f"Attempt {attempts}/{self._retries}. Retrying in {retry_delay}s"
                )
                await asyncio.sleep(retry_delay)

            except Exception as e:
                last_exception = e
                if attempts == self._retries:
                    raise
                attempts += 1
                retry_delay = self._retry_delay * (2 ** (attempts - 1))
                logger.warning(
                    f"Request failed for {request.url} "
                    f"Status {response.status_code} "
                    f"Attempt {attempts}/{self._retries}. Retrying in {retry_delay}s"
                )
                await asyncio.sleep(retry_delay)

>>>>>>> 1f7eeac5
        if last_exception:
            raise last_exception

        return response  # type: ignore


def httpx_factory(
    mimic_browser: bool = False, debug: bool = True, proxy: bool = False, retry_403: bool = True, *args: Any, **kwargs: Any
) -> AsyncClient:
    """Create a new httpx client with default settings

    Args:
        mimic_browser: Whether to mimic a browser with headers
        debug: Enable debug logging
        proxy: Whether to use proxy settings
        retry_403: Whether to enable 403 retries

    Returns:
        AsyncClient: Configured httpx client
    """

    # set default request headers
    headers = kwargs.get("headers", {})

    if mimic_browser:
        headers.setdefault("user-agent", get_random_agent())
        headers.update(DEFAULT_BROWSER_HEADERS)
    else:
        headers.setdefault("user-agent", f"OpenNEM/{get_version()}")

    kwargs["headers"] = headers

    # set default timeout
    if not kwargs.get("timeout"):
        kwargs["timeout"] = settings.http_timeout

    # set default verify
    if not kwargs.get("verify"):
        kwargs["verify"] = settings.http_verify_ssl

    if not kwargs.get("proxy") and proxy and settings.http_proxy_url:
        logger.debug(f"Setting proxy: {settings.http_proxy_url}")
        proxy_mounts = {
            "http://": httpx.AsyncHTTPTransport(proxy=settings.http_proxy_url),
            "https://": httpx.AsyncHTTPTransport(proxy=settings.http_proxy_url),
        }
        kwargs["mounts"] = proxy_mounts

    # set event hooks
    event_hooks = kwargs.get("event_hooks", None)
    if debug:
        event_hooks = event_hooks or {}

        if "request" in event_hooks:
            event_hooks["request"].append(debug_log_request)
        else:
            event_hooks["request"] = [debug_log_request]

    transport_kwargs = {
        "retries": settings.http_retries,
    }

    if retry_403:
        transport_kwargs.update(
            {
                "retry_codes": [403],
                "retry_delay": 1.0,
            }
        )

    return httpx.AsyncClient(
        *args,
        **kwargs,
        transport=OpenNEMHTTPTransport(**transport_kwargs),
        default_encoding=autodetect_encoding,  # type: ignore
    )


http = httpx_factory(debug=settings.is_dev, timeout=settings.http_timeout)

if __name__ == "__main__":
    asyncio.run(http.get("https://httpbin.org/status/403"))<|MERGE_RESOLUTION|>--- conflicted
+++ resolved
@@ -50,55 +50,6 @@
 
 class OpenNEMHTTPTransport(AsyncHTTPTransport):
     """Custom transport that implements retry logic for 403 responses"""
-<<<<<<< HEAD
-
-    def __init__(
-        self, *args: Any, retries: int = 3, retry_delay: float = 1.0, retry_codes: list[int] | None = None, **kwargs: Any
-    ) -> None:
-        super().__init__(*args, **kwargs)
-
-        if not retry_codes:
-            retry_codes = [403]
-
-        self._retries = retries
-        self._retry_delay = retry_delay
-        self._retry_codes = retry_codes
-        self._transport = DefaultAsyncTransport(*args, **kwargs)
-
-    async def handle_async_request(self, request: Request) -> Response:
-        attempts = 0
-        last_exception = None
-
-        while attempts <= self._retries:
-            try:
-                response = await self._transport.handle_async_request(request)
-
-                if response.status_code not in self._retry_codes:
-                    return response
-
-                if attempts == self._retries:
-                    return response
-
-                attempts += 1
-                retry_delay = self._retry_delay * (2 ** (attempts - 1))  # exponential backoff
-                logger.warning(
-                    f"Received {response.status_code} for {request.url}. "
-                    f"Attempt {attempts}/{self._retries}. Retrying in {retry_delay}s"
-                )
-                await asyncio.sleep(retry_delay)
-
-            except Exception as e:
-                last_exception = e
-                if attempts == self._retries:
-                    raise
-                attempts += 1
-                retry_delay = self._retry_delay * (2 ** (attempts - 1))
-                logger.warning(
-                    f"Request failed for {request.url}. " f"Attempt {attempts}/{self._retries}. Retrying in {retry_delay}s"
-                )
-                await asyncio.sleep(retry_delay)
-
-=======
 
     def __init__(
         self, *args: Any, retries: int = 3, retry_delay: float = 1.0, retry_codes: list[int] | None = None, **kwargs: Any
@@ -148,7 +99,6 @@
                 )
                 await asyncio.sleep(retry_delay)
 
->>>>>>> 1f7eeac5
         if last_exception:
             raise last_exception
 
