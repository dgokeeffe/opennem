--- conflicted
+++ resolved
@@ -1,10 +1,6 @@
 [tool.poetry]
 name = "opennem-backend"
-<<<<<<< HEAD
-version = "3.10.0-beta.6"
-=======
 version = "3.9.9-alpha.0"
->>>>>>> 51df552d
 description = "OpenNEM Australian Energy Data Backend"
 authors = ["Dylan McConnell <dylan.mcconnell@unimelb.edu.au>", "Nik Cubrilovic <nik@infotorch.org>"]
 license = "MIT"
