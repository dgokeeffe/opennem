--- conflicted
+++ resolved
@@ -22,16 +22,6 @@
 git ci -m "v$VERSION"
 
 git tag v$VERSION
-<<<<<<< HEAD
 git push -u origin master v$VERSION
 
-if [[ $# -eq 0 ]] ; then
-  echo 'Dev release'
-else
-  echo "Non development release"
-fi
-=======
-git push -u origin v$VERSION
->>>>>>> 51df552d
-
 rm -rf build/