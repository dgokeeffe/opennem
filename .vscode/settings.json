{
<<<<<<< HEAD
    "files.exclude": {
        "**/__pycache__/": true,
        ".venv": true,
        "**/build": true,
        "dist": true,
        ".idea": true,
        ".benchmarks": true,
        ".ipynb_checkpoints": true,
        "**/.mypy_cache": true,
        ".ruff_cache": true,
        ".pytest_cache": true,
        ".tox": true
    },
    "editor.formatOnSave": true,
    "python.testing.pytestEnabled": true,
    "[python]": {
        "editor.codeActionsOnSave": {
            "source.organizeImports": "explicit"
        }
    },
    "python.analysis.typeshedPaths": ["${workspaceFolder}/opennem/subs"]
=======
  "files.exclude": {
    "**/__pycache__/": true,
    ".venv": true,
    "**/build": true,
    "dist": true,
    ".idea": true,
    ".benchmarks": true,
    ".ipynb_checkpoints": true,
    "**/.mypy_cache": true,
    ".ruff_cache": true,
    ".pytest_cache": true,
    ".tox": true
  },
  "editor.formatOnSave": true,
  "python.testing.pytestEnabled": true,
  "python.formatting.provider": "black",
  "[python]": {
    "editor.codeActionsOnSave": {
      "source.organizeImports": "explicit"
    }
  },
  "python.linting.enabled": true,
  "python.linting.lintOnSave": true,
  "python.linting.mypyEnabled": true,
  "python.analysis.typeshedPaths": ["${workspaceFolder}/opennem/subs"],
>>>>>>> 142f6388
}<|MERGE_RESOLUTION|>--- conflicted
+++ resolved
@@ -1,27 +1,4 @@
 {
-<<<<<<< HEAD
-    "files.exclude": {
-        "**/__pycache__/": true,
-        ".venv": true,
-        "**/build": true,
-        "dist": true,
-        ".idea": true,
-        ".benchmarks": true,
-        ".ipynb_checkpoints": true,
-        "**/.mypy_cache": true,
-        ".ruff_cache": true,
-        ".pytest_cache": true,
-        ".tox": true
-    },
-    "editor.formatOnSave": true,
-    "python.testing.pytestEnabled": true,
-    "[python]": {
-        "editor.codeActionsOnSave": {
-            "source.organizeImports": "explicit"
-        }
-    },
-    "python.analysis.typeshedPaths": ["${workspaceFolder}/opennem/subs"]
-=======
   "files.exclude": {
     "**/__pycache__/": true,
     ".venv": true,
@@ -47,5 +24,4 @@
   "python.linting.lintOnSave": true,
   "python.linting.mypyEnabled": true,
   "python.analysis.typeshedPaths": ["${workspaceFolder}/opennem/subs"],
->>>>>>> 142f6388
 }