{
  "files.exclude": {
    "**/__pycache__/": true,
    ".venv": true,
    "dist": true,
    "**/.pynb_checkpoints": true,
    "**/.mypy_cache": true,
    "**/.ruff_cache": true,
    "**/.pytest_cache": true,
  },
  "editor.formatOnSave": true,
  "python.testing.pytestEnabled": true,
  "python.languageServer": "Pylance",
  "[python]": {
    "editor.formatOnSave": true,
    "editor.defaultFormatter": "charliermarsh.ruff",
    "editor.codeActionsOnSave": {
      "source.fixAll": "explicit",
      "source.organizeImports": "never",
      "source.organizeImports.ruff": "explicit"
    }
  },
  "editor.insertSpaces": true,
  "editor.tabSize": 4,
  "editor.formatOnType": false,
<<<<<<< HEAD
  "makefile.configureOnOpen": false,
=======
  "editor.codeActionsOnSave": {
    "source.fixAll": "explicit",
    "source.organizeImports": "never",
    "source.organizeImports.ruff": "explicit"
  },
  "editor.defaultFormatter": "charliermarsh.ruff",
  "python.analysis.autoImportCompletions": true,
>>>>>>> b64c6ad8
}<|MERGE_RESOLUTION|>--- conflicted
+++ resolved
@@ -23,9 +23,6 @@
   "editor.insertSpaces": true,
   "editor.tabSize": 4,
   "editor.formatOnType": false,
-<<<<<<< HEAD
-  "makefile.configureOnOpen": false,
-=======
   "editor.codeActionsOnSave": {
     "source.fixAll": "explicit",
     "source.organizeImports": "never",
@@ -33,5 +30,4 @@
   },
   "editor.defaultFormatter": "charliermarsh.ruff",
   "python.analysis.autoImportCompletions": true,
->>>>>>> b64c6ad8
 }